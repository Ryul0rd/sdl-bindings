--- conflicted
+++ resolved
@@ -133,20 +133,8 @@
         self.sdl[]._sdl.set_render_draw_color(self._renderer_ptr, color.r, color.g, color.b, color.a)
 
     fn get_color(self) raises -> Color:
-<<<<<<< HEAD
         var color = utils._uninit[Color]()
         self.sdl[]._sdl.get_render_draw_color(self._renderer_ptr, adr(color.r), adr(color.g), adr(color.b), adr(color.a))
-=======
-        var color: Color
-        __mlir_op.`lit.ownership.mark_initialized`(__get_mvalue_as_litref(color))
-        self.sdl[]._sdl.get_render_draw_color(
-            self._renderer_ptr,
-            adr(color.r),
-            adr(color.g),
-            adr(color.b),
-            adr(color.a),
-        )
->>>>>>> e329fc1a
         return color
 
     fn set_blendmode(self, blendmode: BlendMode) raises:
@@ -224,17 +212,7 @@
         self.sdl[]._sdl.render_draw_lines_f(self._renderer_ptr, points.unsafe_ptr(), len(points))
 
     fn draw_circle[type: DType = DType.float32](self, center: DPoint[type], radius: Scalar) raises:
-<<<<<<< HEAD
         self.sdl[]._gfx().circle_color(self._renderer_ptr, center.x.cast[DType.int16](), center.y.cast[DType.int16](), radius.cast[DType.int16](), self.get_color().as_uint32())
-=======
-        self.sdl[].gfx.circle_color(
-            self._renderer_ptr,
-            center.x.cast[DType.int16](),
-            center.y.cast[DType.int16](),
-            radius.cast[DType.int16](),
-            self.get_color().as_uint32(),
-        )
->>>>>>> e329fc1a
 
     fn draw_rect[type: DType = DType.float32](self, rect: DRect[type]) raises:
         @parameter
