--- conflicted
+++ resolved
@@ -40,18 +40,6 @@
             constrained[False, "OS is not supported"]()
             self._handle = utils._uninit[DLHandle]()
 
-<<<<<<< HEAD
-=======
-    fn __init__[init: Bool](inout self, error: SDL_Error):
-        self._initialized = True
-        constrained[os_is_linux() or os_is_macos(), "OS is not supported"]()
-
-        @parameter
-        if os_is_macos():
-            self._handle = DLHandle(".magic/envs/default/lib/libSDL2_ttf.dylib")
-        else:
-            self._handle = DLHandle(".magic/envs/default/lib/libSDL2_ttf.so")
->>>>>>> e329fc1a
         self.error = error
         self._ttf_init = self._handle
         self._ttf_quit = self._handle
@@ -93,7 +81,4 @@
 
     @always_inline
     fn render_blended_text(self, font: Ptr[_Font], text: Ptr[CharC], fg: UInt32) raises -> Ptr[_Surface]:
-        return self.error.if_null(
-            self._ttf_render_text_blended.call(font, text, fg),
-            "Could not render blended text",
-        )+        return self.error.if_null(self._ttf_render_text_blended.call(font, text, fg), "Could not render blended text")