--- conflicted
+++ resolved
@@ -22,14 +22,7 @@
     var clock = Clock(sdl, target_fps=60)
     var held_keys = SIMD[DType.bool, 512]()
 
-<<<<<<< HEAD
     var apple = Surface(sdl, sdl._img().load_image(('assets/apple.png').unsafe_cstr_ptr().bitcast[DType.uint8]()))
-=======
-    var apple = Surface(
-        sdl,
-        sdl.img.load_image(("assets/apple.png").unsafe_cstr_ptr().bitcast[DType.uint8]()),
-    )
->>>>>>> e329fc1a
     var rotated_apple = apple.rotozoomed(90, 1, True)
     var font = ttf.Font(sdl, "assets/Beef'd.ttf", 24)
     var hello = font.render_solid("Hello, World!", Color(255, 0, 255, 255))
